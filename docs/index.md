--- conflicted
+++ resolved
@@ -4,14 +4,11 @@
 
 詳しい使用方法は次のドキュメントを参照してください。
 
-<<<<<<< HEAD
 * [学習手順](usage/training.md)
 * [推論手順](usage/inference.md)
-=======
 
 ## 5. 関連ドキュメント
 
 - [使用方法の詳細](usage.md)
 - [検討過程のメモ](process.md)
 
->>>>>>> 46dc88ab
